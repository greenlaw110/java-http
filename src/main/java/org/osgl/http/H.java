package org.osgl.http;

import org.apache.commons.codec.Charsets;
import org.osgl._;
import org.osgl.cache.CacheService;
import org.osgl.exception.NotAppliedException;
import org.osgl.exception.UnexpectedIOException;
import org.osgl.http.util.Path;
import org.osgl.logging.L;
import org.osgl.logging.Logger;
import org.osgl.util.*;
import org.osgl.web.util.UserAgent;

import java.io.*;
import java.nio.charset.Charset;
import java.text.ParseException;
import java.text.SimpleDateFormat;
import java.util.*;
import java.util.regex.Matcher;
import java.util.regex.Pattern;

import static org.osgl.http.H.Header.Names.*;

/**
 * The namespace to access Http features.
 * Alias of {@link org.osgl.http.Http}
 */
public class H {

    protected static final Logger logger = L.get(Http.class);

    public static enum Method {
        GET, HEAD, POST, DELETE, PUT, PATCH, TRACE, OPTIONS, CONNECT;

        private String id;

        private Method() {
            id = name().intern();
        }

        private static EnumSet<Method> unsafeMethods = EnumSet.of(POST, DELETE, PUT, PATCH);
        private static EnumSet<Method> actionMethods = EnumSet.of(GET, POST, PUT, DELETE);

        /**
         * Returns if this http method is safe, meaning it
         * won't change the state of the server
         *
         * @see #unsafe()
         */
        public boolean safe() {
            return !unsafe();
        }

        /**
         * Returns if this http method is unsafe, meaning
         * it will change the state of the server
         *
         * @see #safe()
         */
        public boolean unsafe() {
            return unsafeMethods.contains(this);
        }

        public static Method valueOfIgnoreCase(String method) {
            return valueOf(method.toUpperCase());
        }

        public static EnumSet<Method> actionMethods() {
            return actionMethods.clone();
        }
    } // eof Method

    /**
     * The HTTP Status constants
     */
    public static enum Status {

        // 1xx Informational

        /**
         * {@code 100 Continue}.
         *
         * @see <a href="http://tools.ietf.org/html/rfc2616#section-10.1.1">HTTP/1.1</a>
         */
        CONTINUE(100),
        /**
         * {@code 101 Switching Protocols}.
         *
         * @see <a href="http://tools.ietf.org/html/rfc2616#section-10.1.2">HTTP/1.1</a>
         */
        SWITCHING_PROTOCOLS(101),
        /**
         * {@code 102 Processing}.
         *
         * @see <a href="http://tools.ietf.org/html/rfc2518#section-10.1">WebDAV</a>
         */
        PROCESSING(102),
        /**
         * {@code 103 Checkpoint}.
         *
         * @see <a href="http://code.google.com/p/gears/wiki/ResumableHttpRequestsProposal">A proposal for supporting
         * resumable POST/PUT HTTP requests in HTTP/1.0</a>
         */
        CHECKPOINT(103),

        // 2xx Success

        /**
         * {@code 200 OK}.
         *
         * @see <a href="http://tools.ietf.org/html/rfc2616#section-10.2.1">HTTP/1.1</a>
         */
        OK(200),
        /**
         * {@code 201 Created}.
         *
         * @see <a href="http://tools.ietf.org/html/rfc2616#section-10.2.2">HTTP/1.1</a>
         */
        CREATED(201),
        /**
         * {@code 202 Accepted}.
         *
         * @see <a href="http://tools.ietf.org/html/rfc2616#section-10.2.3">HTTP/1.1</a>
         */
        ACCEPTED(202),
        /**
         * {@code 203 Non-Authoritative Information}.
         *
         * @see <a href="http://tools.ietf.org/html/rfc2616#section-10.2.4">HTTP/1.1</a>
         */
        NON_AUTHORITATIVE_INFORMATION(203),
        /**
         * {@code 204 No Content}.
         *
         * @see <a href="http://tools.ietf.org/html/rfc2616#section-10.2.5">HTTP/1.1</a>
         */
        NO_CONTENT(204),
        /**
         * {@code 205 Reset Content}.
         *
         * @see <a href="http://tools.ietf.org/html/rfc2616#section-10.2.6">HTTP/1.1</a>
         */
        RESET_CONTENT(205),
        /**
         * {@code 206 Partial Content}.
         *
         * @see <a href="http://tools.ietf.org/html/rfc2616#section-10.2.7">HTTP/1.1</a>
         */
        PARTIAL_CONTENT(206),
        /**
         * {@code 207 Multi-Status}.
         *
         * @see <a href="http://tools.ietf.org/html/rfc4918#section-13">WebDAV</a>
         */
        MULTI_STATUS(207),
        /**
         * {@code 208 Already Reported}.
         *
         * @see <a href="http://tools.ietf.org/html/rfc5842#section-7.1">WebDAV Binding Extensions</a>
         */
        ALREADY_REPORTED(208),
        /**
         * {@code 226 IM Used}.
         *
         * @see <a href="http://tools.ietf.org/html/rfc3229#section-10.4.1">Delta encoding in HTTP</a>
         */
        IM_USED(226),

        // 3xx Redirection

        /**
         * {@code 300 Multiple Choices}.
         *
         * @see <a href="http://tools.ietf.org/html/rfc2616#section-10.3.1">HTTP/1.1</a>
         */
        MULTIPLE_CHOICES(300),
        /**
         * {@code 301 Moved Permanently}.
         *
         * @see <a href="http://tools.ietf.org/html/rfc2616#section-10.3.2">HTTP/1.1</a>
         */
        MOVED_PERMANENTLY(301),
        /**
         * {@code 302 Found}.
         *
         * @see <a href="http://tools.ietf.org/html/rfc2616#section-10.3.3">HTTP/1.1</a>
         */
        FOUND(302),
        /**
         * {@code 302 Moved Temporarily}.
         *
         * @see <a href="http://tools.ietf.org/html/rfc1945#section-9.3">HTTP/1.0</a>
         * @deprecated In favor of {@link #FOUND} which will be returned from {@code Status.valueOf(302)}
         */
        @Deprecated
        MOVED_TEMPORARILY(302),
        /**
         * {@code 303 See Other}.
         *
         * @see <a href="http://tools.ietf.org/html/rfc2616#section-10.3.4">HTTP/1.1</a>
         */
        SEE_OTHER(303),
        /**
         * {@code 304 Not Modified}.
         *
         * @see <a href="http://tools.ietf.org/html/rfc2616#section-10.3.5">HTTP/1.1</a>
         */
        NOT_MODIFIED(304),
        /**
         * {@code 305 Use Proxy}.
         *
         * @see <a href="http://tools.ietf.org/html/rfc2616#section-10.3.6">HTTP/1.1</a>
         */
        USE_PROXY(305),
        /**
         * {@code 307 Temporary Redirect}.
         *
         * @see <a href="http://tools.ietf.org/html/rfc2616#section-10.3.8">HTTP/1.1</a>
         */
        TEMPORARY_REDIRECT(307),
        /**
         * {@code 308 Resume Incomplete}.
         *
         * @see <a href="http://code.google.com/p/gears/wiki/ResumableHttpRequestsProposal">A proposal for supporting
         * resumable POST/PUT HTTP requests in HTTP/1.0</a>
         */
        RESUME_INCOMPLETE(308),

        // --- 4xx Client Error ---

        /**
         * {@code 400 Bad Request}.
         *
         * @see <a href="http://tools.ietf.org/html/rfc2616#section-10.4.1">HTTP/1.1</a>
         */
        BAD_REQUEST(400),
        /**
         * {@code 401 Unauthorized}.
         *
         * @see <a href="http://tools.ietf.org/html/rfc2616#section-10.4.2">HTTP/1.1</a>
         */
        UNAUTHORIZED(401),
        /**
         * {@code 402 Payment Required}.
         *
         * @see <a href="http://tools.ietf.org/html/rfc2616#section-10.4.3">HTTP/1.1</a>
         */
        PAYMENT_REQUIRED(402),
        /**
         * {@code 403 Forbidden}.
         *
         * @see <a href="http://tools.ietf.org/html/rfc2616#section-10.4.4">HTTP/1.1</a>
         */
        FORBIDDEN(403),
        /**
         * {@code 404 Not Found}.
         *
         * @see <a href="http://tools.ietf.org/html/rfc2616#section-10.4.5">HTTP/1.1</a>
         */
        NOT_FOUND(404),
        /**
         * {@code 405 Method Not Allowed}.
         *
         * @see <a href="http://tools.ietf.org/html/rfc2616#section-10.4.6">HTTP/1.1</a>
         */
        METHOD_NOT_ALLOWED(405),
        /**
         * {@code 406 Not Acceptable}.
         *
         * @see <a href="http://tools.ietf.org/html/rfc2616#section-10.4.7">HTTP/1.1</a>
         */
        NOT_ACCEPTABLE(406),
        /**
         * {@code 407 Proxy Authentication Required}.
         *
         * @see <a href="http://tools.ietf.org/html/rfc2616#section-10.4.8">HTTP/1.1</a>
         */
        PROXY_AUTHENTICATION_REQUIRED(407),
        /**
         * {@code 408 Request Timeout}.
         *
         * @see <a href="http://tools.ietf.org/html/rfc2616#section-10.4.9">HTTP/1.1</a>
         */
        REQUEST_TIMEOUT(408),
        /**
         * {@code 409 Conflict}.
         *
         * @see <a href="http://tools.ietf.org/html/rfc2616#section-10.4.10">HTTP/1.1</a>
         */
        CONFLICT(409),
        /**
         * {@code 410 Gone}.
         *
         * @see <a href="http://tools.ietf.org/html/rfc2616#section-10.4.11">HTTP/1.1</a>
         */
        GONE(410),
        /**
         * {@code 411 Length Required}.
         *
         * @see <a href="http://tools.ietf.org/html/rfc2616#section-10.4.12">HTTP/1.1</a>
         */
        LENGTH_REQUIRED(411),
        /**
         * {@code 412 Precondition failed}.
         *
         * @see <a href="http://tools.ietf.org/html/rfc2616#section-10.4.13">HTTP/1.1</a>
         */
        PRECONDITION_FAILED(412),
        /**
         * {@code 413 Request Entity Too Large}.
         *
         * @see <a href="http://tools.ietf.org/html/rfc2616#section-10.4.14">HTTP/1.1</a>
         */
        REQUEST_ENTITY_TOO_LARGE(413),
        /**
         * {@code 414 Request-URI Too Long}.
         *
         * @see <a href="http://tools.ietf.org/html/rfc2616#section-10.4.15">HTTP/1.1</a>
         */
        REQUEST_URI_TOO_LONG(414),
        /**
         * {@code 415 Unsupported Media Type}.
         *
         * @see <a href="http://tools.ietf.org/html/rfc2616#section-10.4.16">HTTP/1.1</a>
         */
        UNSUPPORTED_MEDIA_TYPE(415),
        /**
         * {@code 416 Requested Range Not Satisfiable}.
         *
         * @see <a href="http://tools.ietf.org/html/rfc2616#section-10.4.17">HTTP/1.1</a>
         */
        REQUESTED_RANGE_NOT_SATISFIABLE(416),
        /**
         * {@code 417 Expectation Failed}.
         *
         * @see <a href="http://tools.ietf.org/html/rfc2616#section-10.4.18">HTTP/1.1</a>
         */
        EXPECTATION_FAILED(417),
        /**
         * {@code 418 I'm a teapot}.
         *
         * @see <a href="http://tools.ietf.org/html/rfc2324#section-2.3.2">HTCPCP/1.0</a>
         */
        I_AM_A_TEAPOT(418),
        /**
         * @deprecated See <a href="http://tools.ietf.org/rfcdiff?difftype=--hwdiff&url2=draft-ietf-webdav-protocol-06.txt">WebDAV Draft Changes</a>
         */
        @Deprecated INSUFFICIENT_SPACE_ON_RESOURCE(419),
        /**
         * @deprecated See <a href="http://tools.ietf.org/rfcdiff?difftype=--hwdiff&url2=draft-ietf-webdav-protocol-06.txt">WebDAV Draft Changes</a>
         */
        @Deprecated METHOD_FAILURE(420),
        /**
         * @deprecated See <a href="http://tools.ietf.org/rfcdiff?difftype=--hwdiff&url2=draft-ietf-webdav-protocol-06.txt">WebDAV Draft Changes</a>
         */
        @Deprecated DESTINATION_LOCKED(421),
        /**
         * {@code 422 Unprocessable Entity}.
         *
         * @see <a href="http://tools.ietf.org/html/rfc4918#section-11.2">WebDAV</a>
         */
        UNPROCESSABLE_ENTITY(422),
        /**
         * {@code 423 Locked}.
         *
         * @see <a href="http://tools.ietf.org/html/rfc4918#section-11.3">WebDAV</a>
         */
        LOCKED(423),
        /**
         * {@code 424 Failed Dependency}.
         *
         * @see <a href="http://tools.ietf.org/html/rfc4918#section-11.4">WebDAV</a>
         */
        FAILED_DEPENDENCY(424),
        /**
         * {@code 426 Upgrade Required}.
         *
         * @see <a href="http://tools.ietf.org/html/rfc2817#section-6">Upgrading to TLS Within HTTP/1.1</a>
         */
        UPGRADE_REQUIRED(426),
        /**
         * {@code 428 Precondition Required}.
         *
         * @see <a href="http://tools.ietf.org/html/rfc6585#section-3">Additional HTTP Status Codes</a>
         */
        PRECONDITION_REQUIRED(428),
        /**
         * {@code 429 Too Many Requests}.
         *
         * @see <a href="http://tools.ietf.org/html/rfc6585#section-4">Additional HTTP Status Codes</a>
         */
        TOO_MANY_REQUESTS(429),
        /**
         * {@code 431 Request Header Fields Too Large}.
         *
         * @see <a href="http://tools.ietf.org/html/rfc6585#section-5">Additional HTTP Status Codes</a>
         */
        REQUEST_HEADER_FIELDS_TOO_LARGE(431),

        // --- 5xx Server Error ---

        /**
         * {@code 500 Internal Server Error}.
         *
         * @see <a href="http://tools.ietf.org/html/rfc2616#section-10.5.1">HTTP/1.1</a>
         */
        INTERNAL_SERVER_ERROR(500),
        /**
         * {@code 501 Not Implemented}.
         *
         * @see <a href="http://tools.ietf.org/html/rfc2616#section-10.5.2">HTTP/1.1</a>
         */
        NOT_IMPLEMENTED(501),
        /**
         * {@code 502 Bad Gateway}.
         *
         * @see <a href="http://tools.ietf.org/html/rfc2616#section-10.5.3">HTTP/1.1</a>
         */
        BAD_GATEWAY(502),
        /**
         * {@code 503 Service Unavailable}.
         *
         * @see <a href="http://tools.ietf.org/html/rfc2616#section-10.5.4">HTTP/1.1</a>
         */
        SERVICE_UNAVAILABLE(503),
        /**
         * {@code 504 Gateway Timeout}.
         *
         * @see <a href="http://tools.ietf.org/html/rfc2616#section-10.5.5">HTTP/1.1</a>
         */
        GATEWAY_TIMEOUT(504),
        /**
         * {@code 505 HTTP Version Not Supported}.
         *
         * @see <a href="http://tools.ietf.org/html/rfc2616#section-10.5.6">HTTP/1.1</a>
         */
        HTTP_VERSION_NOT_SUPPORTED(505),
        /**
         * {@code 506 Variant Also Negotiates}
         *
         * @see <a href="http://tools.ietf.org/html/rfc2295#section-8.1">Transparent Content Negotiation</a>
         */
        VARIANT_ALSO_NEGOTIATES(506),
        /**
         * {@code 507 Insufficient Storage}
         *
         * @see <a href="http://tools.ietf.org/html/rfc4918#section-11.5">WebDAV</a>
         */
        INSUFFICIENT_STORAGE(507),
        /**
         * {@code 508 Loop Detected}
         *
         * @see <a href="http://tools.ietf.org/html/rfc5842#section-7.2">WebDAV Binding Extensions</a>
         */
        LOOP_DETECTED(508),
        /**
         * {@code 509 Bandwidth Limit Exceeded}
         */
        BANDWIDTH_LIMIT_EXCEEDED(509),
        /**
         * {@code 510 Not Extended}
         *
         * @see <a href="http://tools.ietf.org/html/rfc2774#section-7">HTTP Extension Framework</a>
         */
        NOT_EXTENDED(510),
        /**
         * {@code 511 Network Authentication Required}.
         *
         * @see <a href="http://tools.ietf.org/html/rfc6585#section-6">Additional HTTP Status Codes</a>
         */
        NETWORK_AUTHENTICATION_REQUIRED(511);

        private final int code;

        private Status(int code) {
            this.code = code;
        }

        /**
         * Return the integer code of this status code.
         */
        public int code() {
            return this.code;
        }

        /**
         * Returns true if the status is a client error or server error
         *
         * @see #isServerError()
         * @see #isClientError()
         */
        public boolean isError() {
            return isClientError() || isServerError();
        }

        /**
         * Returns true if the status is server error (5xx)
         */
        public boolean isServerError() {
            return code / 100 == 5;
        }

        /**
         * Returns true if the status is client error (4xx)
         */
        public boolean isClientError() {
            return code / 100 == 4;
        }

        /**
         * Returns true if the status is success series (2xx)
         */
        public boolean isSuccess() {
            return code / 100 == 2;
        }

        /**
         * Returns true if the status is redirect series (3xx)
         */
        public boolean isRedirect() {
            return code / 100 == 3;
        }

        /**
         * Returns true if the status is informational series (1xx)
         */
        public boolean isInformational() {
            return code / 100 == 1;
        }

        /**
         * Return a string representation of this status code.
         */
        @Override
        public String toString() {
            return Integer.toString(code);
        }


        /**
         * Return the enum constant of this type with the specified numeric code.
         *
         * @param statusCode the numeric code of the enum to be returned
         * @return the enum constant with the specified numeric code
         * @throws IllegalArgumentException if this enum has no constant for the specified numeric code
         */
        public static Status valueOf(int statusCode) {
            for (Status status : values()) {
                if (status.code == statusCode) {
                    return status;
                }
            }
            throw new IllegalArgumentException("No matching constant for [" + statusCode + "]");
        }
    } // eof Status

    public static final class Header {
        public static final class Names {
            /**
             * {@code "Accept"}
             */
            public static final String ACCEPT = "accept";
            /**
             * {@code "Accept-Charset"}
             */
            public static final String ACCEPT_CHARSET = "accept-charset";
            /**
             * {@code "Accept-Encoding"}
             */
            public static final String ACCEPT_ENCODING = "accept-encoding";
            /**
             * {@code "Accept-Language"}
             */
            public static final String ACCEPT_LANGUAGE = "accept-language";
            /**
             * {@code "Accept-Ranges"}
             */
            public static final String ACCEPT_RANGES = "accept-ranges";
            /**
             * {@code "Accept-Patch"}
             */
            public static final String ACCEPT_PATCH = "accept-patch";
            /**
             * {@code "Age"}
             */
            public static final String AGE = "age";
            /**
             * {@code "Allow"}
             */
            public static final String ALLOW = "allow";
            /**
             * {@code "Authorization"}
             */
            public static final String AUTHORIZATION = "authorization";
            /**
             * {@code "Cache-Control"}
             */
            public static final String CACHE_CONTROL = "cache-control";
            /**
             * {@code "Connection"}
             */
            public static final String CONNECTION = "connection";
            /**
             * {@code "Content-Base"}
             */
            public static final String CONTENT_BASE = "content-base";
            /**
             * {@code "Content-Disposition"}
             */
            public static final String CONTENT_DISPOSITION = "content-disposition";
            /**
             * {@code "Content-Encoding"}
             */
            public static final String CONTENT_ENCODING = "content-encoding";
            /**
             * {@code "Content-Language"}
             */
            public static final String CONTENT_LANGUAGE = "content-language";
            /**
             * {@code "Content-Length"}
             */
            public static final String CONTENT_LENGTH = "content-length";
            /**
             * {@code "Content-Location"}
             */
            public static final String CONTENT_LOCATION = "content-location";
            /**
             * {@code "Content-Transfer-Encoding"}
             */
            public static final String CONTENT_TRANSFER_ENCODING = "Content-Transfer-Encoding";
            /**
             * {@code "Content-MD5"}
             */
            public static final String CONTENT_MD5 = "content-md5";
            /**
             * {@code "Content-Range"}
             */
            public static final String CONTENT_RANGE = "content-range";
            /**
             * {@code "Content-Type"}
             */
            public static final String CONTENT_TYPE = "content-type";
            /**
             * {@code "Cookie"}
             */
            public static final String COOKIE = "cookie";
            /**
             * {@code "Date"}
             */
            public static final String DATE = "date";
            /**
             * {@code "ETag"}
             */
            public static final String ETAG = "etag";
            /**
             * {@code "Expect"}
             */
            public static final String EXPECT = "expect";
            /**
             * {@code "Expires"}
             */
            public static final String EXPIRES = "expires";
            /**
             * {@code "From"}
             */
            public static final String FROM = "from";
            /**
             * {@code "Front-End-Https"}
             */
            public static final String FRONT_END_HTTPS = "front-end-https";
            /**
             * {@code "Host"}
             */
            public static final String HOST = "host";
            /**
             * {@code "If-Match"}
             */
            public static final String IF_MATCH = "if-match";
            /**
             * {@code "If-Modified-Since"}
             */
            public static final String IF_MODIFIED_SINCE = "if-modified-since";
            /**
             * {@code "If-None-Match"}
             */
            public static final String IF_NONE_MATCH = "if-none-natch";
            /**
             * {@code "If-Range"}
             */
            public static final String IF_RANGE = "if-range";
            /**
             * {@code "If-Unmodified-Since"}
             */
            public static final String IF_UNMODIFIED_SINCE = "if-unmodified-since";
            /**
             * {@code "Last-Modified"}
             */
            public static final String LAST_MODIFIED = "last-modified";
            /**
             * {@code "Location"}
             */
            public static final String LOCATION = "location";
            /**
             * {@code "Max-Forwards"}
             */
            public static final String MAX_FORWARDS = "max-forwards";
            /**
             * {@code "Origin"}
             */
            public static final String ORIGIN = "origin";
            /**
             * {@code "Pragma"}
             */
            public static final String PRAGMA = "pragma";
            /**
             * {@code "Proxy-Authenticate"}
             */
            public static final String PROXY_AUTHENTICATE = "proxy-authenticate";
            /**
             * {@code "Proxy-Authorization"}
             */
            public static final String PROXY_AUTHORIZATION = "proxy-authorization";
            /**
             * {@code "Proxy-Connection"}
             */
            public static final String PROXY_CONNECTION = "proxy_connection";
            /**
             * {@code "Range"}
             */
            public static final String RANGE = "range";
            /**
             * {@code "Referer"}
             */
            public static final String REFERER = "referer";
            /**
             * {@code "Retry-After"}
             */
            public static final String RETRY_AFTER = "retry-after";
            /**
             * {@code "sec-websocket-Key1"}
             */
            public static final String SEC_WEBSOCKET_KEY1 = "sec-websocket-key1";
            /**
             * {@code "sec-websocket-Key2"}
             */
            public static final String SEC_WEBSOCKET_KEY2 = "sec-websocket-key2";
            /**
             * {@code "sec-websocket-Location"}
             */
            public static final String SEC_WEBSOCKET_LOCATION = "sec-websocket-location";
            /**
             * {@code "sec-websocket-Origin"}
             */
            public static final String SEC_WEBSOCKET_ORIGIN = "sec-websocket-origin";
            /**
             * {@code "sec-websocket-Protocol"}
             */
            public static final String SEC_WEBSOCKET_PROTOCOL = "sec-websocket-protocol";
            /**
             * {@code "sec-websocket-Version"}
             */
            public static final String SEC_WEBSOCKET_VERSION = "sec-websocket-version";
            /**
             * {@code "sec-websocket-Key"}
             */
            public static final String SEC_WEBSOCKET_KEY = "sec-websocket-key";
            /**
             * {@code "sec-websocket-Accept"}
             */
            public static final String SEC_WEBSOCKET_ACCEPT = "sec-websocket-accept";
            /**
             * {@code "Server"}
             */
            public static final String SERVER = "server";
            /**
             * {@code "Set-Cookie"}
             */
            public static final String SET_COOKIE = "set-cookie";
            /**
             * {@code "Set-Cookie2"}
             */
            public static final String SET_COOKIE2 = "set-cookie2";
            /**
             * {@code "TE"}
             */
            public static final String TE = "te";
            /**
             * {@code "Trailer"}
             */
            public static final String TRAILER = "trailer";
            /**
             * {@code "Transfer-Encoding"}
             */
            public static final String TRANSFER_ENCODING = "transfer-encoding";
            /**
             * {@code "Upgrade"}
             */
            public static final String UPGRADE = "upgrade";
            /**
             * {@code "User-Agent"}
             */
            public static final String USER_AGENT = "user-agent";
            /**
             * {@code "Vary"}
             */
            public static final String VARY = "vary";
            /**
             * {@code "Via"}
             */
            public static final String VIA = "via";
            /**
             * {@code "Warning"}
             */
            public static final String WARNING = "warning";
            /**
             * {@code "WebSocket-Location"}
             */
            public static final String WEBSOCKET_LOCATION = "websocket-location";
            /**
             * {@code "WebSocket-Origin"}
             */
            public static final String WEBSOCKET_ORIGIN = "webwocket-origin";
            /**
             * {@code "WebSocket-Protocol"}
             */
            public static final String WEBSOCKET_PROTOCOL = "websocket-protocol";
            /**
             * {@code "WWW-Authenticate"}
             */
            public static final String WWW_AUTHENTICATE = "www-authenticate";

            /**
             * {@code "X_Requested_With"}
             */
            public static final String X_REQUESTED_WITH = "x-requested-with";

            /**
             * {@code "X-Forwarded-Host"}
             */
            public static final String X_FORWARDED_HOST = "x-forwarded-host";

            /**
             * {@code "X_Forwared_For"}
             */
            public static final String X_FORWARDED_FOR = "x-forwarded-for";

            /**
             * {@code "X_Forwared_Proto"}
             */
            public static final String X_FORWARDED_PROTO = "x-forwarded-proto";
            /**
             * {@code "X-Forwarded-Ssl"}
             */
            public static final String X_FORWARDED_SSL = "x-forwarded-ssl";

            /**
             * {@code "X-Http-Method-Override"}
             */
            public static final String X_HTTP_METHOD_OVERRIDE = "x-http-method-override";
            /**
             * {@code "X-Url-Scheme"}
             */
            public static final String X_URL_SCHEME = "x-url-scheme";

            private Names() {
                super();
            }
        }

        private String name;
        private C.List<String> values;

        public Header(String name, String value) {
            E.NPE(name);
            this.name = name;
            this.values = C.list(value);
        }

        public Header(String name, String... values) {
            E.NPE(name);
            this.name = name;
            this.values = C.listOf(values);
        }

        public Header(String name, Iterable<String> values) {
            E.NPE(name);
            this.name = name;
            this.values = C.list(values);
        }

        public String name() {
            return name;
        }

        public String value() {
            return values.get(0);
        }

        public C.List<String> values() {
            return values;
        }

        @Override
        public String toString() {
            return values.toString();
        }
    } // eof Header


    /**
     * Specify the format of the requested content type
     */
    public static enum Format {
        /**
         * The "text/html" content format
         */
        html {
            @Override
            public String toContentType() {
                return "text/html";
            }
        },
        /**
         * The "text/xml" content format
         */
        xml {
            @Override
            public String toContentType() {
                return "text/xml";
            }
        },
        /**
         * The "application/json" content format
         */
        json {
            @Override
            public String toContentType() {
                return "application/json";
            }

            /**
             * Returns {@code {"error": "[error-message]"}} string
             * @param message the error message
             * @return the error message in JSON formatted string
             */
            @Override
            public String errorMessage(String message) {
                return S.fmt("{\"error\": \"%s\"}", message);
            }
        },

        /**
         * The "application/vnd.ms-excel" content format
         */
        xls {
            @Override
            public String toContentType() {
                return "application/vnd.ms-excel";
            }
        },
        /**
         * The "application/vnd.openxmlformats-officedocument.spreadsheetml.sheet" content format
         */
        xlsx {
            @Override
            public String toContentType() {
                return "application/vnd.openxmlformats-officedocument.spreadsheetml.sheet";
            }
        },
        /**
         * The "application/vnd.ms-word" content format
         */
        doc {
            @Override
            public String toContentType() {
                return "application/vnd.ms-word";
            }
        },
        /**
         * The "application/vnd.openxmlformats-officedocument.wordprocessingml.document" content format
         */
        docx {
            @Override
            public String toContentType() {
                return "application/vnd.openxmlformats-officedocument.wordprocessingml.document";
            }
        },
        /**
         * The "text/csv" content format
         */
        csv {
            @Override
            public String toContentType() {
                return "text/csv";
            }
        },
        /**
         * The "text/plain" content format
         */
        txt {
            @Override
            public String toContentType() {
                return "text/plain";
            }
        },
        /**
         * The "application/pdf" content format
         */
        pdf {
            @Override
            public String toContentType() {
                return "application/pdf";
            }
        },
        /**
         * The "application/rtf" content format
         */
        rtf {
            @Override
            public String toContentType() {
                return "application/rtf";
            }
        },

        unknown {
            @Override
            public String toContentType() {
                String s = Current.format();
                if (!S.blank(s)) {
                    return toContentType(s);
                }
                return "text/html";
            }

            @Override
            public String toString() {
                String s = Current.format();
                return null == s ? name() : s;
            }
        };

        /**
         * Returns the content type string
         *
         * @return the content type string of this format
         */
        public abstract String toContentType();

        private static volatile Properties types;

        public static String toContentType(String fmt) {
            if (null == types) {
                synchronized (Format.class) {
                    if (null == types) {
                        try {
                            InputStream is = H.class.getResourceAsStream("mime-types.properties");
                            types = new Properties();
                            types.load(is);
                        } catch (IOException e) {
                            throw E.ioException(e);
                        }
                    }
                }
            }
            return types.getProperty(fmt, "text/html");
        }

        public static Format of(String fmt) {
            return valueOfIgnoreCase(fmt);
        }

        public static Format valueOfIgnoreCase(String fmt) {
            fmt = fmt.toLowerCase();
            if (fmt.startsWith(".")) fmt = S.afterLast(fmt, ".");
            try {
                return valueOf(fmt);
            } catch (Exception e) {
                Current.format(fmt);
                return unknown;
            }
        }

        /**
         * Returns the error message
         *
         * @param message
         * @return the message directly
         */
        public String errorMessage(String message) {
            return message;
        }

        /**
         * Resolve {@code Format} instance out of an http "Accept" header.
         *
         * @param accept the value of http "Accept" header
         * @return an {@code Format} instance
         */
        public static Format resolve(String accept) {
            return resolve_(Format.unknown, accept);
        }

        public static String fmtToContentType(String fmt) {
            return unknown.toContentType(fmt);
        }

        public static Format resolve(Format def, String accept) {
            E.NPE(def);
            return resolve_(def, accept);
        }

        private static Format resolve_(Format def, String accept) {
            Format fmt = def;
            if (S.blank(accept)) {
                fmt = html;
            } else if (accept.contains("application/xhtml") || accept.contains("text/html") || accept.startsWith("*/*")) {
                fmt = html;
            } else if (accept.contains("application/xml") || accept.contains("text/xml")) {
                fmt = xml;
            } else if (accept.contains("application/json") || accept.contains("text/javascript")) {
                fmt = json;
            } else if (accept.contains("text/plain")) {
                fmt = txt;
            } else if (accept.contains("csv") || accept.contains("comma-separated-values")) {
                fmt = csv;
            } else if (accept.contains("ms-excel")) {
                fmt = xls;
            } else if (accept.contains("spreadsheetml")) {
                fmt = xlsx;
            } else if (accept.contains("pdf")) {
                fmt = pdf;
            } else if (accept.contains("msword")) {
                fmt = doc;
            } else if (accept.contains("wordprocessingml")) {
                fmt = docx;
            } else if (accept.contains("rtf")) {
                fmt = rtf;
            }

            return fmt;
        }

        public static Format resolve(Iterable<String> accepts) {
            return resolve(Format.html, accepts);
        }

        public static Format resolve(Format def, Iterable<String> accepts) {
            Format retval;
            for (String s : accepts) {
                retval = resolve_(null, s);
                if (null != retval) {
                    return retval;
                }
            }
            return _.ifNullThen(def, Format.html);
        }

        public static Format resolve(String... accepts) {
            return resolve(Format.html, accepts);
        }

        public static Format resolve(Format def, String... accepts) {
            Format retval;
            for (String s : accepts) {
                retval = resolve_(null, s);
                if (null != retval) {
                    return retval;
                }
            }
            return _.ifNullThen(def, Format.html);
        }
    } // eof Format

    /**
     * The HTTP cookie
     */
    public static class Cookie {

        private String name;

        // default is non-persistent cookie
        private int maxAge = -1;

        private boolean secure;

        private String path;

        private String domain;

        private String value;

        private boolean httpOnly;

        private int version;

        private Date expires;

        private String comment;

        public Cookie(String name) {
            this(name, "");
        }

        public Cookie(String name, String value) {
            E.NPE(name);
            this.name = name;
            this.value = null == value ? "" : value;
        }

        public Cookie(String name, String value, int maxAge, boolean secure, String path, String domain, boolean httpOnly) {
            this(name, value);
            this.maxAge = maxAge;
            this.secure = secure;
            this.path = path;
            this.domain = domain;
            this.httpOnly = httpOnly;
        }

        /**
         * Returns the name of the cookie. Cookie name
         * cannot be changed after created
         */
        public String name() {
            return name;
        }

        /**
         * Returns the value of the cookie
         */
        public String value() {
            return value;
        }

        /**
         * Set a value to a cookie and the return {@code this} cookie
         *
         * @param value the value to be set to the cookie
         * @return this cookie
         */
        public Cookie value(String value) {
            this.value = value;
            return this;
        }

        /**
         * Returns the domain of the cookie
         */
        public String domain() {
            return domain;
        }

        /**
         * Set the domain of the cookie
         *
         * @param domain the  domain string
         * @return this cookie
         */
        public Cookie domain(String domain) {
            this.domain = domain;
            return this;
        }

        /**
         * Returns the path on the server
         * to which the browser returns this cookie. The
         * cookie is visible to all subpaths on the server.
         *
         * @see #path(String)
         */
        public String path() {
            return path;
        }

        /**
         * Specifies a path for the cookie
         * to which the client should return the cookie.
         * <p/>
         * <p>The cookie is visible to all the pages in the directory
         * you specify, and all the pages in that directory's subdirectories.
         * <p/>
         * <p>Consult RFC 2109 (available on the Internet) for more
         * information on setting path names for cookies.
         *
         * @param uri a <code>String</code> specifying a path
         * @return this cookie after path is set
         * @see #path
         */
        public Cookie path(String uri) {
            this.path = uri;
            return this;
        }

        /**
         * Returns the maximum age of cookie specified in seconds. If
         * maxAge is set to {@code -1} then the cookie will persist until
         * browser shutdown
         */
        public int maxAge() {
            return maxAge;
        }

        /**
         * Set the max age of the cookie in seconds.
         * <p>A positive value indicates that the cookie will expire
         * after that many seconds have passed. Note that the value is
         * the <i>maximum</i> age when the cookie will expire, not the cookie's
         * current age.
         * <p/>
         * <p>A negative value means
         * that the cookie is not stored persistently and will be deleted
         * when the Web browser exits. A zero value causes the cookie
         * to be deleted.
         *
         * @see #maxAge()
         */
        public Cookie maxAge(int maxAge) {
            this.maxAge = maxAge;
            return this;
        }

        public Date expires() {
            return null == expires ? new Date(_.ms() + maxAge * 1000) : expires;
        }

        public Cookie expires(Date expires) {
            this.expires = expires;
            if (null != expires && -1 == maxAge) {
                maxAge = (int) ((expires.getTime() - _.ms()) / 1000);
            }
            return this;
        }

        /**
         * Returns <code>true</code> if the browser is sending cookies
         * only over a secure protocol, or <code>false</code> if the
         * browser can send cookies using any protocol.
         *
         * @see #secure(boolean)
         */
        public boolean secure() {
            return secure;
        }

        /**
         * Indicates to the browser whether the cookie should only be sent
         * using a secure protocol, such as HTTPS or SSL.
         * <p/>
         * <p>The default value is <code>false</code>.
         *
         * @param secure the cookie secure requirement
         * @return this cookie instance
         */
        public Cookie secure(boolean secure) {
            this.secure = secure;
            return this;
        }

        /**
         * Returns the version of the protocol this cookie complies
         * with. Version 1 complies with RFC 2109,
         * and version 0 complies with the original
         * cookie specification drafted by Netscape. Cookies provided
         * by a browser use and identify the browser's cookie version.
         *
         * @return 0 if the cookie complies with the
         * original Netscape specification; 1
         * if the cookie complies with RFC 2109
         * @see #version(int)
         */
        public int version() {
            return version;
        }

        /**
         * Sets the version of the cookie protocol that this Cookie complies
         * with.
         * <p/>
         * <p>Version 0 complies with the original Netscape cookie
         * specification. Version 1 complies with RFC 2109.
         * <p/>
         * <p>Since RFC 2109 is still somewhat new, consider
         * version 1 as experimental; do not use it yet on production sites.
         *
         * @param v 0 if the cookie should comply with the original Netscape
         *          specification; 1 if the cookie should comply with RFC 2109
         * @see #version()
         */
        public Cookie version(int v) {
            this.version = v;
            return this;
        }

        public boolean httpOnly() {
            return httpOnly;
        }

        public Cookie httpOnly(boolean httpOnly) {
            this.httpOnly = httpOnly;
            return this;
        }

        public String comment() {
            return comment;
        }

        public Cookie comment(String comment) {
            this.comment = comment;
            return this;
        }

        private static void ensureInit() {
            if (!Current.cookieMapInitialized()) {
                Request req = Request.current();
                E.illegalStateIf(null == req);
                req._initCookieMap();
            }
        }

        /**
         * Add a cookie to the current context
         *
         * @param cookie
         */
        public static void set(Cookie cookie) {
            ensureInit();
            Current.setCookie(cookie.name(), cookie);
        }

        /**
         * Get a cookie from current context by name
         *
         * @param name
         * @return a cookie with the name specified
         */
        public static Cookie get(String name) {
            ensureInit();
            return Current.getCookie(name);
        }

        /**
         * Returns all cookies from current context
         */
        public static Collection<Cookie> all() {
            ensureInit();
            return Current.cookies();
        }

        /**
         * The function object namespace
         */
        public static enum F {
            ;
            public static final _.F2<Cookie, Response, Void> ADD_TO_RESPONSE = new _.F2<Cookie, Response, Void>() {
                @Override
                public Void apply(Cookie cookie, Response response) throws NotAppliedException, _.Break {
                    response.addCookie(cookie);
                    return null;
                }
            };

        }

    } // eof Cookie

    /**
     * Defines a data structure to encapsulate a stateless session which
     * accept only {@code String} type value, and will be persisted at
     * client side as a cookie. This means the entire size of the
     * information stored in session including names and values shall
     * not exceed 4096 bytes.
     * <p/>
     * <p>To store typed value or big value, use the cache methods
     * of the session class. However it is subject to the implementation
     * to decide whether cache methods are provided and how it is
     * implemented</p>
     */
    public static final class Session {

        private static final String ID_KEY = "___ID";
        private static final String TS_KEY = "___TS";

        private C.Map<String, String> data = C.newMap();
        private String id;
        private boolean dirty = false;

        public Session() {
        }

        @Override
        public String toString() {
            return data.toString();
        }

        private void change() {
            dirty = true;
        }

        public boolean changed() {
            return !dirty;
        }

        /**
         * Returns the session identifier
         */
        public String id() {
            if (null == id) {
                id = UUID.randomUUID().toString();
                data.put(ID_KEY, id());
            }
            return id;
        }

        // ------- regular session attribute operations ---

        /**
         * Set a session attribute. If the attribute already exists
         * then the value is updated; otherwise an attribute is added
         * to the session
         *
         * @param key   the attribute key
         * @param value the attribute value in string
         * @return this session instance
         */
        public Session put(String key, String value) {
            change();
            data.put(key, value);
            return this;
        }

        /**
         * Set a session attribute with {@code Object} type value.
         * However the session stores the value's
         * {@link Object#toString() string representation}
         * only
         *
         * @param key   the attribute key
         * @param value the attribute value in Object
         * @return this session instance
         */
        public Session put(String key, Object value) {
            return put(key, null == value ? (String) null : S.string(value));
        }

        /**
         * Returns an attribute value by name
         *
         * @param key the attribute key
         * @return the value of the attribute or {@code null} if
         * the attribute cannot be found by name
         */
        public String get(String key) {
            return data.get(key);
        }

        /**
         * Removes an attribute from session specified by key
         *
         * @param key the key of the attribute to be removed
         * @return the session instance
         */
        public Session remove(String key) {
            change();
            data.remove(key);
            return this;
        }

        /**
         * Removes an array of attributes from session specified by
         * key array
         *
         * @param key  the first attribute key
         * @param keys the rest attribute keys
         * @return this session object
         */
        public Session remove(String key, String... keys) {
            change();
            data.remove(key);
            for (String k : keys) {
                data.remove(k);
            }
            return this;
        }

        /**
         * Remove all attributes stored with the session
         *
         * @return this session instance
         */
        public Session clear() {
            if (data.isEmpty()) return this;
            change();
            data.clear();
            return this;
        }

        /**
         * Returns {@code true} if the session is empty. e.g.
         * does not contain anything else than the timestamp
         */
        public boolean empty() {
            return data.isEmpty() || (data.containsKey(TS_KEY) && data.size() == 1);
        }

        /**
         * Check if the session is expired. A session is considered
         * to be expired if it has a timestamp and the timestamp is
         * non negative number and is less than {@link System#currentTimeMillis()}
         *
         * @return {@code true} if the session is expired
         */
        public boolean expired() {
            long expiry = expiry();
            if (expiry < 0) return false;
            return (expiry < System.currentTimeMillis());
        }

        /**
         * Returns the expiration time in milliseconds of this session. If
         * there is no expiration set up, then this method return {@code -1}
         *
         * @return the difference, measured in milliseconds, between
         * the expiry of the session and midnight, January 1,
         * 1970 UTC, or {@code -1} if the session has no
         * expiry
         */
        public long expiry() {
            String s = data.get(TS_KEY);
            if (S.blank(s)) return -1;
            return Long.parseLong(s);
        }

        /**
         * Set session expiry in milliseconds
         *
         * @param expiry the difference, measured in milliseconds, between
         *               the expiry and midnight, January 1, 1970 UTC.
         * @return the session instance
         */
        public Session expireOn(long expiry) {
            data.put(TS_KEY, S.string(expiry));
            return this;
        }

        /**
         * Check if the session has an attribute specified by key
         *
         * @param key the attribute key
         * @return {@code true} if the session contains the attribute
         * with key specified
         */
        public boolean contains(String key) {
            return data.containsKey(key);
        }

        // ------- eof regular session attribute operations ---

        // ------- cache operations ------

        /*
         * Attach session id to a cache key
         */
        private String k(String key) {
            return S.builder(id()).append(key).toString();
        }

        private static volatile CacheService cs;

        private static CacheService cs() {
            if (null != cs) return cs;
            synchronized (H.class) {
                if (null == cs) {
                    cs = HttpConfig.cacheService();
                }
                return cs;
            }
        }

        /**
         * Store an object into cache using key specified. The key will be
         * appended with session id, so that it distinct between caching
         * using the same key but in different user sessions.
         * <p/>
         * <p>The object is cached for {@link org.osgl.cache.CacheService#setDefaultTTL(int) default} ttl</p>
         *
         * @param key the key to cache the object
         * @param obj the object to be cached
         * @return this session instance
         */
        public Session cache(String key, Object obj) {
            cs().put(k(key), obj);
            return this;
        }

        /**
         * Store an object into cache with expiration specified
         *
         * @param key        the key to cache the object
         * @param obj        the object to be cached
         * @param expiration specify the cache expiration in seconds
         * @return this session instance
         * @see #cache(String, Object)
         */
        public Session cache(String key, Object obj, int expiration) {
            cs().put(k(key), obj, expiration);
            return this;
        }


        /**
         * Store an object into cache for 1 hour
         *
         * @param key the key to cache the object
         * @param obj the object to be cached
         * @return the session instance
         */
        public Session cacheFor1Hr(String key, Object obj) {
            return cache(key, obj, 60 * 60);
        }


        /**
         * Store an object into cache for 30 minutes
         *
         * @param key the key to cache the object
         * @param obj the object to be cached
         * @return the session instance
         */
        public Session cacheFor30Min(String key, Object obj) {
            return cache(key, obj, 30 * 60);
        }


        /**
         * Store an object into cache for 10 minutes
         *
         * @param key the key to cache the object
         * @param obj the object to be cached
         * @return the session instance
         */
        public Session cacheFor10Min(String key, Object obj) {
            return cache(key, obj, 10 * 60);
        }

        /**
         * Store an object into cache for 1 minutes
         *
         * @param key the key to cache the object
         * @param obj the object to be cached
         * @return the session instance
         */
        public Session cacheFor1Min(String key, Object obj) {
            return cache(key, obj, 60);
        }

        /**
         * Evict an object from cache
         *
         * @param key the key to cache the object
         * @return this session instance
         */
        public Session evict(String key) {
            cs().evict(k(key));
            return this;
        }

        /**
         * Retrieve an object from cache by key. The key
         * will be attached with session id
         *
         * @param key the key to get the cached object
         * @param <T> the object type
         * @return the object in the cache, or {@code null}
         * if it cannot find the object by key
         * specified
         * @see #cache(String, Object)
         */
        public <T> T cached(String key) {
            return cs.get(k(key));
        }

        /**
         * Retrieve an object from cache by key. The key
         * will be attached with session id
         *
         * @param key the key to get the cached object
         * @param clz the class to specify the return type
         * @param <T> the object type
         * @return the object in the cache, or {@code null}
         * if it cannot find the object by key
         * specified
         * @see #cache(String, Object)
         */
        public <T> T cached(String key, Class<T> clz) {
            return cs.get(k(key));
        }
        // ------- eof cache operations ------

        /**
         * Return a session instance of the current execution context,
         * For example from a {@link java.lang.ThreadLocal}
         *
         * @return the current session instance
         */
        public static Session current() {
            return Current.session();
        }

        /**
         * Set a session instance into the current execution context,
         * for example into a {@link java.lang.ThreadLocal}
         *
         * @param session the session to be set to current execution context
         */
        public static void current(Session session) {
            Current.session(session);
        }

        // used to parse session data persisted in the cookie value
        private static final Pattern _PARSER = Pattern.compile(S.HSEP + "([^:]*):([^" + S.HSEP + "]*)" + S.HSEP);

        /**
         * Resolve a Session instance from a session cookie
         *
         * @param sessionCookie the cookie corresponding to a session
         * @param ttl           session time to live in seconds
         * @return a Session instance
         * @see #serialize(String)
         */
        public static Session resolve(Cookie sessionCookie, int ttl) {
            Session session = new Session();
            long expiration = System.currentTimeMillis() + ttl * 1000;
            boolean hasTtl = ttl > -1;
            String value = null == sessionCookie ? null : sessionCookie.value();
            if (S.blank(value)) {
                if (hasTtl) {
                    session.expireOn(expiration);
                }
            } else {
                int firstDashIndex = value.indexOf("-");
                if (firstDashIndex > -1) {
                    String signature = value.substring(0, firstDashIndex);
                    String data = value.substring(firstDashIndex + 1);
                    if (S.eq(signature, sign(data))) {
                        String sessionData = Codec.decodeUrl(data, Charsets.UTF_8);
                        Matcher matcher = _PARSER.matcher(sessionData);
                        while (matcher.find()) {
                            session.put(matcher.group(1), matcher.group(2));
                        }
                    }
                }
                if (hasTtl && session.expired()) {
                    session = new Session().expireOn(expiration);
                }
            }
            return session;
        }

        /**
         * Serialize this session into a cookie. Note the cookie
         * returned has only name, value maxAge been set. It's up
         * to the caller to set the secure, httpOnly and path
         * attributes
         *
         * @param sessionKey the cookie name for the session cookie
         * @return a cookie captures this session's information or {@code null} if
         * this session is empty or this session hasn't been changed and
         * there is no expiry
         * @see #resolve(org.osgl.http.H.Cookie, int)
         */
        public Cookie serialize(String sessionKey) {
            long expiry = expiry();
            boolean hasTtl = expiry > -1;
            boolean expired = !hasTtl && expiry < System.currentTimeMillis();
            if (!changed() && !hasTtl) return null;
            if (empty() || expired) {
                // empty session, delete the session cookie
                return new H.Cookie(sessionKey).maxAge(0);
            }
            StringBuilder sb = S.builder();
            for (String k : data.keySet()) {
                sb.append(S.HSEP);
                sb.append(k);
                sb.append(":");
                sb.append(data.get(k));
                sb.append(S.HSEP);
            }
            String data = Codec.encodeUrl(sb.toString(), Charsets.UTF_8);
            String sign = sign(data);
            String value = S.builder(sign).append("-").append(data).toString();
            Cookie cookie = new Cookie(sessionKey).value(value);

            if (expiry > -1L) {
                int ttl = (int) ((expiry - System.currentTimeMillis()) / 1000);
                cookie.maxAge(ttl);
            }
            return cookie;
        }

        private static String sign(String s) {
            return Crypto.sign(s, s.getBytes(Charsets.UTF_8));
        }

    } // eof Session

    /**
     * A Flash represent a storage scope that attributes inside is valid only
     * for one session interaction. This feature of flash makes it very good
     * for server to pass one time information to client, e.g. form submission
     * error message etc.
     * <p/>
     * <p>Like {@link org.osgl.http.H.Session}, you can store only String type
     * information to flash, and the total number of information stored
     * including keys and values shall not exceed 4096 bytes as flash is
     * persisted as cookie in browser</p>
     */
    public static final class Flash {

        private Map<String, String> data = new HashMap<String, String>();
        private Map<String, String> out = new HashMap<String, String>();

        // used to parse flash data persisted in the cookie value
        private static final Pattern _PARSER = Session._PARSER;


        /**
         * Add an attribute to the flash scope. The data is
         * added to both data buffer and the out buffer
         *
         * @param key   the key to index the attribute
         * @param value the value of the attribute
         * @return the flash instance
         */
        public Flash put(String key, String value) {
            E.illegalArgumentIf(key.contains(":"), "Character ':' is invalid in a flash key.");
            data.put(key, value);
            out.put(key, value);
            return this;
        }

        /**
         * Add an attribute to the flash scope. The value is in Object
         * type, however it will be convert to its {@link Object#toString() string
         * representation} before put into the flash
         *
         * @param key   the key to index the attribute
         * @param value the value to be put into the flash
         * @return this flash instance
         */
        public Flash put(String key, Object value) {
            return put(key, null == value ? (String) null : value.toString());
        }

        /**
         * Add an attribute to the flash's current scope. Meaning when next time
         * the user request to the server, the attribute will not be there anymore.
         *
         * @param key   the attribute key
         * @param value the attribute value
         * @return the flash instance
         */
        public Flash now(String key, String value) {
            if (key.contains(":")) {
                throw new IllegalArgumentException("Character ':' is invalid in a flash key.");
            }
            data.put(key, value);
            return this;
        }

        /**
         * Check if the data buffer contains a flash data
         * identified by the key specified
         *
         * @param key the key to identify the flash data
         * @return {@code true} if the flash data contains
         * the data specified by key
         */
        public boolean contains(String key) {
            return data.containsKey(key);
        }

        /**
         * Get a data from the flash by key
         *
         * @param key identifies the data in the scope
         * @return the data in the scope identified by key specified
         */
        public String get(String key) {
            return data.get(key);
        }


        /**
         * Remove a data from the flash scope specified by key.
         * However if the data is already {@link #keep(String) kept}
         * in the out buffer is not removed. to remove the data
         * in the out buffer, use {@link #discard(String)} instead
         *
         * @param key identifies the data in the flash
         * @return the flash instance
         * @see #discard(String)
         */
        public Flash remove(String key) {
            data.remove(key);
            return this;
        }

        /**
         * Clear the flash data. However the data already
         * been {@link #keep() kept} in the out buffer is
         * not cleared. To clean the out buffer, use
         * {@link #discard()}
         *
         * @return the flash instance
         * @see #discard()
         */
        public Flash clear() {
            data.clear();
            return this;
        }

        /**
         * Add an "error" message to the flash scope
         *
         * @param message the error message
         * @return the flash instance
         * @see #put(String, Object)
         */
        public Flash error(String message) {
            return put("error", message);
        }

        /**
         * Add an "error" message to the flash scope, with
         * optional format arguments
         *
         * @param message the message template
         * @param args    the format arguments
         * @return this flash instance
         */
        public Flash error(String message, Object... args) {
            return put("error", S.fmt(message, args));
        }

        /**
         * Get the "error" message that has been added to
         * the flash scope.
         *
         * @return the "error" message or {@code null} if
         * no error message has been added to the flash
         */
        public String error() {
            return get("error");
        }

        /**
         * Add a "success" message to the flash scope
         *
         * @param message the error message
         * @return the flash instance
         * @see #put(String, Object)
         */
        public Flash success(String message) {
            return put("success", message);
        }

        /**
         * Add a "success" message to the flash scope, with
         * optional format arguments
         *
         * @param message the message template
         * @param args    the format arguments
         * @return this flash instance
         */
        public Flash success(String message, Object... args) {
            return put("success", S.fmt(message, args));
        }

        /**
         * Get the "success" message that has been added to
         * the flash scope.
         *
         * @return the "success" message or {@code null} if
         * no success message has been added to the flash
         */
        public String success() {
            return get("success");
        }

        /**
         * Discard a data from the output buffer of the flash but
         * the data buffer is remain untouched. Meaning
         * the app can still get the data {@link #put(String, Object)}
         * into the flash scope, however they will NOT
         * be write to the client cookie, thus the next
         * time client request the server, the app will
         * not be able to get the info anymore
         *
         * @param key the key to the data to be discarded
         * @return the flash instance
         */
        public Flash discard(String key) {
            out.remove(key);
            return this;
        }

        /**
         * Discard the whole output buffer of the flash but
         * the data buffer is remain untouched. Meaning
         * the app can still get the data {@link #put(String, Object)}
         * into the flash scope, however they will NOT
         * be write to the client cookie, thus the next
         * time client request the server, the app will
         * not be able to get those info anymore
         *
         * @return the flash instance
         */
        public Flash discard() {
            out.clear();
            return this;
        }

        /**
         * Keep a data that has been {@link #put(String, Object) put}
         * into the flash for one time. The data that has been kept
         * will be persistent to client cookie for one time, thus
         * the next time when user request the server, the app
         * can still get the data, but only for one time unless
         * the app call {@code keep} method again
         *
         * @param key the key to identify the data to be kept
         * @see #keep()
         */
        public Flash keep(String key) {
            if (data.containsKey(key)) {
                out.put(key, data.get(key));
            }
            return this;
        }

        /**
         * Keep all data that has been {@link #put(String, Object) put}
         * into the flash for one time. The data that has been kept
         * will be persistent to client cookie for one time, thus
         * the next time when user request the server, the app
         * can still get the data, but only for one time unless
         * the app call {@code keep} method again
         *
         * @return the flash instance
         */
        public Flash keep() {
            out.putAll(data);
            return this;
        }

        @Override
        public String toString() {
            return data.toString();
        }

        /**
         * Return a flash instance of the current execution context,
         * For example from a {@link java.lang.ThreadLocal}
         *
         * @return the current flash instance
         */
        public static Flash current() {
            return Current.flash();
        }

        /**
         * Set a flash instance into the current execution context,
         * for example into a {@link java.lang.ThreadLocal}
         *
         * @param flash the flash to be set to current execution context
         */
        public static void current(Flash flash) {
            Current.flash(flash);
        }

        /**
         * Resolve a Flash instance from a cookie. If the cookie supplied
         * is {@code null} then an empty Flash instance is returned
         *
         * @param flashCookie the flash cookie
         * @return a Flash instance
         * @see #serialize(String)
         */
        public static Flash resolve(Cookie flashCookie) {
            Flash flash = new Flash();
            if (null != flashCookie) {
                String value = flashCookie.value();
                if (S.notBlank(value)) {
                    String s = Codec.decodeUrl(value, Charsets.UTF_8);
                    Matcher m = _PARSER.matcher(s);
                    while (m.find()) {
                        flash.data.put(m.group(1), m.group(2));
                    }
                }
            }
            return flash;
        }

        /**
         * Serialize this Flash instance into a Cookie. Note
         * the cookie returned has only name, value and max Age
         * been set. It's up to the caller to set secure, path
         * and httpOnly attributes.
         *
         * @param flashKey the cookie name
         * @return a Cookie represent this flash instance
         * @see #resolve(org.osgl.http.H.Cookie)
         */
        public Cookie serialize(String flashKey) {
            if (out.isEmpty()) {
                return new Cookie(flashKey).maxAge(0);
            }
            StringBuilder sb = S.builder();
            for (String key : out.keySet()) {
                sb.append(S.HSEP);
                sb.append(key);
                sb.append(":");
                sb.append(out.get(key));
                sb.append(S.HSEP);
            }
            String value = Codec.encodeUrl(sb.toString(), Charsets.UTF_8);
            return new Cookie(flashKey).value(value);
        }

    } // eof Flash

    /**
     * Defines the HTTP request trait
     *
     * @param <T> the type of the implementation class
     */
    public static abstract class Request<T extends Request> {

        private static SimpleDateFormat dateFormat;

        static {
            dateFormat = new SimpleDateFormat("EEE, dd MMM yyyy HH:mm:ss zzz", Locale.US);
            dateFormat.setTimeZone(TimeZone.getTimeZone("GMT"));
        }


        /**
         * Returns the class of the implementation. Not to be used
         * by application
         */
        protected abstract Class<T> _impl();

        private Format fmt;

        private String contentType;

        private String xRmtAddr;

        private int port = -1;

        private State state;

        protected volatile InputStream inputStream;

        protected volatile Reader reader;

        /**
         * Returns the HTTP method of the request
         */
        public abstract Method method();

        /**
         * Returns the header content by name. If there are
         * multiple headers with the same name, then the first
         * one is returned. If there is no header has the name
         * then {@code null} is returned
         * <p/>
         * <p>Note header name is case insensitive</p>
         *
         * @param name the name of the header
         * @return the header content
         */
        public abstract String header(String name);

        /**
         * Returns all header content by name. This method returns
         * content of all header with the same name specified in
         * an {@link java.lang.Iterable} of {@code String}. If there
         * is no header has the name specified, then an empty iterable
         * is returned.
         * <p/>
         * <p>Note header name is case insensitive</p>
         *
         * @param name the name of the header
         * @return all values of the header
         */
        public abstract Iterable<String> headers(String name);

        /**
         * Return the request {@link org.osgl.http.H.Format format}
         *
         * @return the request format
         */
        public Format format() {
            if (null == fmt) {
                resolveFormat();
            }
            return fmt;
        }

        /**
         * Check if the request is an ajax call
         *
         * @return {@code true} if it is an ajax call
         */
        public boolean isAjax() {
            return S.eq(header(X_REQUESTED_WITH), "XMLHttpRequest");
        }

        /**
         * Returns the path of the request. This does not include the
         * context path. The path is a composite of
         * {@link javax.servlet.http.HttpServletRequest#getServletPath()}
         * and {@link javax.servlet.http.HttpServletRequest#getPathInfo()}
         * <p/>
         * <p>
         * The path starts with "/" but not end with "/"
         * </p>
         */
        public abstract String path();

        /**
         * Returns the context path of the request.
         * The context path starts with "/" but not end
         * with "/". If there is no context path
         * then and empty "" is returned
         */
        public abstract String contextPath();

        /**
         * Returns the full URI path. It's composed of
         * {@link #contextPath()} and {@link #path()}
         * The full path starts with "/"
         */
        public String fullPath() {
            return Path.url(path(), this);
        }

        /**
         * Alias of {@link #fullPath()}
         *
         * @return the full URL path of the request
         */
        public String url() {
            return fullPath();
        }

        /**
         * Returns the full URL including scheme, domain, port and
         * full request path plus query string
         *
         * @return the absolute URL
         */
        public String fullUrl() {
            return Path.fullUrl(path(), this);
        }

        /**
         * Returns query string or an empty String if the request
         * doesn't contains a query string
         */
        public abstract String query();

        /**
         * Check if the request was made on a secure channel
         *
         * @return {@code true} if this is a secure request
         */
        public abstract boolean secure();

        /**
         * Returns the scheme of the request, specifically one of the
         * "http" and "https"
         *
         * @return the scheme of the request
         */
        public String scheme() {
            return secure() ? "https" : "http";
        }

        protected void _setCookie(String name, Cookie cookie) {
            Current.setCookie(name, cookie);
        }

        private String domain;

        /**
         * Returns the domain of the request
         */
        public String domain() {
            if (null == domain) resolveXForwarded();
            return domain;
        }

        /**
         * Returns the port
         */
        public int port() {
            if (-1 == port) resolveXForwarded();
            return port;
        }

        /**
         * Returns remote ip address
         */
        protected abstract String _remoteAddr();

        private void resolveXForwarded() {
            // remoteAddress
            String rmt = _remoteAddr();
            if (!HttpConfig.isXForwardedAllowed(rmt)) {
                xRmtAddr = rmt;
            }
            String s = header(X_FORWARDED_FOR);
            xRmtAddr = S.blank(s) ? rmt : s;

            // host and port
            String host = header(X_FORWARDED_HOST);
            if (S.empty(host)) {
                host = header(HOST);
            }
            if (null != host) {
                FastStr fs = FastStr.unsafeOf(host);
                if (fs.contains(':')) {
                    domain = fs.beforeFirst(':').toString();
                    try {
                        port = Integer.parseInt(fs.afterFirst(':').toString());
                    } catch (NumberFormatException e) {
                        port = defPort();
                        logger.error(e, "Error parsing port number: %s", S.after(host, ":"));
                    }
                } else {
                    domain = host;
                    port = defPort();
                }
            } else {
                domain = "";
                port = defPort();
            }
        }

        private int defPort() {
            return secure() ? 80 : 443;
        }

        public String remoteAddr() {
            if (null == xRmtAddr) {
                resolveXForwarded();
            }
            return xRmtAddr;
        }

        public String userAgentStr() {
            return header(USER_AGENT);
        }

        public UserAgent userAgent() {
            return UserAgent.parse(userAgentStr());
        }

        protected abstract void _initCookieMap();

        /**
         * Returns cookie by it's name
         *
         * @param name the cookie name
         * @return the cookie or {@code null} if not found
         */
        public H.Cookie cookie(String name) {
            if (!Current.cookieMapInitialized()) {
                _initCookieMap();
            }
            return Current.getCookie(name);
        }

        /**
         * Returns all cookies of the request in Iterable
         */
        public Iterable<H.Cookie> cookies() {
            if (!Current.cookieMapInitialized()) {
                _initCookieMap();
            }
            return Current.cookies();
        }


        /**
         * resolve the request format
         *
         * @return this request instance
         */
        private T resolveFormat() {
            String accept = header(ACCEPT);
            fmt = Format.resolve(accept);
            return (T) this;
        }

        /**
         * Check if the requested resource is modified with etag and
         * last timestamp (usually the timestamp of a static file e.g.)
         *
         * @param etag  the etag to compare with "If_None_Match"
         *              header in browser
         * @param since the last timestamp to compare with
         *              "If_Modified_Since" header in browser
         * @return {@code true} if the resource has changed
         * or {@code false} otherwise
         */
        public boolean isModified(String etag, long since) {
            String browserEtag = header(IF_NONE_MATCH);
            if (null == browserEtag) return true;
            if (!S.eq(browserEtag, etag)) {
                return true;
            }

            String s = header(IF_MODIFIED_SINCE);
            if (null == s) return true;
            try {
                Date browserDate = dateFormat.parse(s);
                if (browserDate.getTime() >= since) {
                    return false;
                }
            } catch (ParseException ex) {
                logger.error(ex, "Can't parse date: %s", s);
            }
            return true;
        }

        private void parseContentTypeAndEncoding() {
            String type = header(CONTENT_TYPE);
            if (null == type) {
                contentType = "text/html";
                encoding = "utf-8";
            } else {
                String[] contentTypeParts = type.split(";");
                String _contentType = contentTypeParts[0].trim().toLowerCase();
                String _encoding = null;
                // check for encoding-info
                if (contentTypeParts.length >= 2) {
                    String[] encodingInfoParts = contentTypeParts[1].split(("="));
                    if (encodingInfoParts.length == 2 && encodingInfoParts[0].trim().equalsIgnoreCase("charset")) {
                        // encoding-info was found in request
                        _encoding = encodingInfoParts[1].trim();

                        if (S.notBlank(_encoding) &&
                                ((_encoding.startsWith("\"") && _encoding.endsWith("\""))
                                        || (_encoding.startsWith("'") && _encoding.endsWith("'")))
                                ) {
                            _encoding = _encoding.substring(1, _encoding.length() - 1).trim();
                        }
                    }
                }
                contentType = _contentType;
                encoding = _encoding;
            }
        }

        /**
         * Return content type of the request
         */
        public String contentType() {
            if (null == contentType) {
                parseContentTypeAndEncoding();
            }
            return contentType;
        }

        private String encoding;

        /**
         * Returns encoding of the request
         */
        public String characterEncoding() {
            if (null == encoding) {
                parseContentTypeAndEncoding();
            }
            return encoding;
        }

        private C.List<Locale> locales;

        private void parseLocales() {
            String s = header(ACCEPT_LANGUAGE);
            if (S.blank(s)) {
                locales = C.list(HttpConfig.defaultLocale());
                return;
            }

            // preprocess to remove all blanks
            s = S.str(s).remove(new _.F1<Character, Boolean>() {
                @Override
                public Boolean apply(Character character) {
                    char c = character;
                    return c == ' ' || c == '\t';
                }
            }).toString();

            ListBuilder<Locale> lb = ListBuilder.create();
            // parse things like "da,en-gb;q=0.8,en;q=0.7"
            String[] sa = s.split(",");
            for (String s0 : sa) {
                // just ignore q=xx
                s0 = S.beforeFirst(s0, ";");
                String[] sa1 = s0.split("-");
                String lang = sa1[0];
                String country = "";
                String variant = "";
                if (sa1.length > 1) {
                    country = sa[1];
                }
                if (sa1.length > 2) {
                    variant = sa[2];
                }
                lb.add(new Locale(lang, country, variant));
            }
            if (lb.isEmpty()) lb.add(HttpConfig.defaultLocale());

            locales = lb.toList();
        }

        /**
         * Returns locale of the request
         */
        public Locale locale() {
            if (null == locales) parseLocales();
            return locales.get(0);
        }

        /**
         * Returns all locales of the request
         */
        public C.List<Locale> locales() {
            if (null == locales) parseLocales();
            return locales;
        }

        private long len = -2;

        /**
         * Returns the content length of the request
         */
        public long contentLength() {
            if (len > -2) return len;
            String s = header(CONTENT_LENGTH);
            if (S.blank(s)) {
                len = -1;
            } else {
                try {
                    len = Long.parseLong(s);
                } catch (NumberFormatException e) {
                    len = -1;
                    logger.error("Error parsing content-length: %s", s);
                }
            }
            return len;
        }

        public boolean readerCreated() {
            return state == State.READER;
        }

        protected abstract InputStream createInputStream();

        /**
         * Returns body of the request as binary data using {@link java.io.InputStream}
         *
         * @throws IllegalStateException if {@link #reader()} has already
         *                               been called on this request instance
         */
        public final InputStream inputStream() throws IllegalStateException {
            return state.inputStream(this);
        }

        private void createReader() {
            if (null != reader) {
                return;
            }
            synchronized (this) {
                if (null != reader) {
                    return;
                }
                createInputStream();
                String charset = characterEncoding();
                Charset cs = null == charset ? Charsets.UTF_8 : Charset.forName(charset);
                reader = new InputStreamReader(inputStream(), cs);
            }
        }

        /**
         * Returns body of the request as binary data using {@link java.io.Reader}
         *
         * @throws IllegalStateException if {@link #inputStream()} has already
         *                               been called on this request instance
         */
        public final Reader reader() throws IllegalStateException {
            return state.reader(this);
        }

        /**
         * Return a request parameter value by name. If there is no parameter
         * found with the name specified, then {@code null} is returned. If
         * there are multiple values associated with the name, then the
         * first one is returned
         *
         * @param name the parameter name
         * @return the parameter value of {@code null} if not found
         */
        public abstract String paramVal(String name);

        /**
         * Returns all values associated with the name specified in the
         * http request. If there is no parameter found with the name,
         * then {@code new String[0]} shall be returned
         *
         * @param name the parameter name
         * @return all values of the parameter
         */
        public abstract String[] paramVals(String name);

        /**
         * Return all parameter names
         *
         * @return an {@link java.lang.Iterable} of parameter names
         */
        public abstract Iterable<String> paramNames();

        private void parseAuthorization() {
            if (null != user) return;

            user = "";
            password = "";
            String s = header(AUTHORIZATION);
            if (null != s && s.startsWith("Basic")) {
                String data = s.substring(6);
                String[] decodedData = new String(Codec.decodeBASE64(data)).split(":");
                user = decodedData.length > 0 ? decodedData[0] : null;
                password = decodedData.length > 1 ? decodedData[1] : null;
            }
        }

        private String user;

        /**
         * The Http Basic user
         */
        public String user() {
            if (null == user) parseAuthorization();
            return user;
        }

        private String password;

        /**
         * the Http Basic password
         */
        public String password() {
            if (null == password) parseAuthorization();
            return password;
        }

        /**
         * Return a request instance of the current execution context,
         * For example from a {@link java.lang.ThreadLocal}
         *
         * @return the current request instance
         */
        @SuppressWarnings("unchecked")
        public static <T extends Request> T current() {
            return (T) Current.request();
        }

        /**
         * Set a request instance into the current execution context,
         * for example into a {@link java.lang.ThreadLocal}
         *
         * @param request the request to be set to current execution context
         */
        public static <T extends Request> void current(T request) {
            Current.request(request);
        }

        private enum State {
            NONE,
            STREAM() {
                @Override
                Reader reader(Request req) {
                    throw new IllegalStateException("reader() already called");
                }
            },
            READER() {
                @Override
                InputStream inputStream(Request req) {
                    throw new IllegalStateException("inputStream() already called");
                }
            };

            InputStream inputStream(Request req) {
                req.inputStream = req.createInputStream();
                req.state = STREAM;
                return req.inputStream;
            }

            Reader reader(Request req) {
                req.createReader();
                req.state = READER;
                return req.reader;
            }
        }

    } // eof Request

    /**
     * Defines the HTTP response trait
     */
    public static abstract class Response<T extends Response> {

<<<<<<< HEAD
        private State state = State.NONE;
        protected volatile OutputStream outputStream;
        protected volatile Writer writer;
=======
        private ResponseState state;
        private volatile OutputStream os;
        private volatile PrintWriter w;
        private String ctntType;
>>>>>>> 2758ed6f

        /**
         * Returns the class of the implementation. Not to be used
         * by application
         */
        protected abstract Class<T> _impl();

        public boolean writerCreated() {
            return state == State.WRITER;
        }

        protected abstract OutputStream createOutputStream();

        private void createWriter() {
            if (null != writer) {
                return;
            }
            synchronized (this) {
                if (null != writer) {
                    return;
                }
                outputStream = createOutputStream();
                String charset = characterEncoding();
                Charset cs = null == charset ? Charsets.UTF_8 : Charset.forName(charset);
                writer = new OutputStreamWriter(outputStream, cs);
            }
        }

        /**
         * Returns the output stream to write to the response
         *
         * @throws java.lang.IllegalStateException          if
         *                                                  {@link #writer()} is called already
         * @throws org.osgl.exception.UnexpectedIOException if
         *                                                  there are output exception
         */
        public final OutputStream outputStream()
                throws IllegalStateException, UnexpectedIOException {
            return state.outputStream(this);
        }

        /**
         * Returns the writer to write to the response
         *
         * @throws java.lang.IllegalStateException          if {@link #outputStream()} is called already
         * @throws org.osgl.exception.UnexpectedIOException if there are output exception
         */
        public final PrintWriter writer()
                throws IllegalStateException, UnexpectedIOException {
            return state.writer(this);
        }

        public final boolean writerCreated() {
            return state == ResponseState.WRITER;
        }

        /**
         * Returns a print writer to write to the response
         *
         * @throws IllegalStateException if {@link #outputStream()} is called already
         * @throws UnexpectedIOException if there are output exception
         */
        public final PrintWriter printWriter() {
            Writer w = writer();
            if (w instanceof PrintWriter) {
                return (PrintWriter) w;
            } else {
                return new PrintWriter(w);
            }
        }

        /**
         * Returns the name of the character encoding (MIME charset)
         * used for the body sent in this response.
         * The character encoding may have been specified explicitly
         * using the {@link #characterEncoding(String)} or
         * {@link #contentType(String)} methods, or implicitly using the
         * {@link #locale(java.util.Locale)} method. Explicit specifications take
         * precedence over implicit specifications. Calls made
         * to these methods after <code>getWriter</code> has been
         * called or after the response has been committed have no
         * effect on the character encoding. If no character encoding
         * has been specified, <code>ISO-8859-1</code> is returned.
         * <p>See RFC 2047 (http://www.ietf.org/rfc/rfc2047.txt)
         * for more information about character encoding and MIME.
         *
         * @return a <code>String</code> specifying the
         * name of the character encoding, for
         * example, <code>UTF-8</code>
         */
        public abstract String characterEncoding();

        /**
         * Returns the content type used for the MIME body
         * sent in this response. The content type proper must
         * have been specified using {@link #contentType(String)}
         * before the response is committed. If no content type
         * has been specified, this method returns null.
         * If a content type has been specified, and a
         * character encoding has been explicitly or implicitly
         * specified as described in {@link #characterEncoding()}
         * or {@link #writer()} has been called,
         * the charset parameter is included in the string returned.
         * If no character encoding has been specified, the
         * charset parameter is omitted.
         *
         * @return a <code>String</code> specifying the
         * content type, for example,
         * <code>text/html; charset=UTF-8</code>,
         * or null
         */
        public abstract T characterEncoding(String encoding);

        /**
         * Set the length of the content to be write to the response
         *
         * @param len an long value specifying the length of the
         *            content being returned to the client; sets
         *            the Content-Length header
         * @return the response it self
         * @see #outputStream
         * @see #writer
         */
        public abstract T contentLength(long len);

        /**
         * Sub class to overwrite this method to set content type to
         * the response
         *
         * @param type a <code>String</code> specifying the MIME
         *             type of the content
         */
        protected abstract void _setContentType(String type);

<<<<<<< HEAD
        private String contentType;

=======
>>>>>>> 2758ed6f
        /**
         * Sets the content type of the response being sent to
         * the client. The content type may include the type of character
         * encoding used, for example, <code>text/html; charset=ISO-8859-4</code>.
         * If content type has already been set to the response, this method
         * will update the content type with the new value
         * <p/>
         * <p>this method must be called before calling {@link #writer()}
         * or {@link #outputStream()}</p>
         *
         * @param type a <code>String</code> specifying the MIME
         *             type of the content
         * @return the response it self
         * @see #outputStream
         * @see #writer
         * @see #initContentType(String)
         */
        public T contentType(String type) {
            _setContentType(type);
            contentType = type;
            return (T) this;
        }

        /**
         * This method set the content type to the response if there
         * is no content type been set already.
         *
         * @param type a <code>String</code> specifying the MIME
         *             type of the content
         * @return the response it self
         * @see #contentType(String)
         */
        public T initContentType(String type) {
            return (null == contentType) ? contentType(type) : (T) this;
        }

        /**
         * Sets the locale of the response, setting the headers (including the
         * Content-Type's charset) as appropriate.  This method should be called
         * before a call to {@link #writer()}.  By default, the response locale
         * is the default locale for the server.
         *
         * @param loc the locale of the response
         * @see #locale()
         */
        protected abstract void _setLocale(Locale loc);

        public T locale(Locale locale) {
            _setLocale(locale);
            return (T) this;
        }


        /**
         * Returns the locale assigned to the response.
         *
         * @see #locale(java.util.Locale)
         */
        public abstract Locale locale();

        /**
         * Adds the specified cookie to the response.  This method can be called
         * multiple times to add more than one cookie.
         *
         * @param cookie the Cookie to return to the client
         */
        public abstract void addCookie(H.Cookie cookie);


        /**
         * Returns a boolean indicating whether the named response header
         * has already been set.
         *
         * @param name the header name
         * @return <code>true</code> if the named response header
         * has already been set;
         * <code>false</code> otherwise
         */
        public abstract boolean containsHeader(String name);

        /**
         * Sends an error response to the client using the specified
         * status.  The server defaults to creating the
         * response to look like an HTML-formatted server error page
         * containing the specified message, setting the content type
         * to "text/html", leaving cookies and other headers unmodified.
         * <p/>
         * If an error-page declaration has been made for the web application
         * corresponding to the status code passed in, it will be served back in
         * preference to the suggested msg parameter.
         * <p/>
         * <p>If the response has already been committed, this method throws
         * an IllegalStateException.
         * After using this method, the response should be considered
         * to be committed and should not be written to.
         *
         * @param sc  the error status code
         * @param msg the descriptive message
         * @return the response itself
         * @throws org.osgl.exception.UnexpectedIOException If an input or output exception occurs
         * @throws IllegalStateException                    If the response was committed
         */

        public abstract T sendError(int sc, String msg);

        /**
         * Sames as {@link #sendError(int, String)} but accept message format
         * arguments
         *
         * @param sc   the error status code
         * @param msg  the descriptive message template
         * @param args the descriptive message arguments
         * @return the response itself
         * @throws org.osgl.exception.UnexpectedIOException If an input or output exception occurs
         * @throws IllegalStateException                    If the response was committed
         */
        public T sendError(int sc, String msg, Object... args) {
            return sendError(sc, S.fmt(msg, args));
        }

        /**
         * Sends an error response to the client using the specified status
         * code and clearing the buffer.
         * <p>If the response has already been committed, this method throws
         * an IllegalStateException.
         * After using this method, the response should be considered
         * to be committed and should not be written to.
         *
         * @param sc the error status code
         * @return the response itself
         * @throws org.osgl.exception.UnexpectedIOException If the response was committed before this method call
         */

        public abstract T sendError(int sc);

        /**
         * Sends a temporary redirect response to the client using the
         * specified redirect location URL.  This method can accept relative URLs;
         * the servlet container must convert the relative URL to an absolute URL
         * before sending the response to the client. If the location is relative
         * without a leading '/' the container interprets it as relative to
         * the current request URI. If the location is relative with a leading
         * '/' the container interprets it as relative to the servlet container root.
         * <p/>
         * <p>If the response has already been committed, this method throws
         * an IllegalStateException.
         * After using this method, the response should be considered
         * to be committed and should not be written to.
         *
         * @param location the redirect location URL
         * @return the response itself
         * @throws org.osgl.exception.UnexpectedIOException If the response was committed before this method call
         * @throws IllegalStateException                    If the response was committed or
         *                                                  if a partial URL is given and cannot be converted into a valid URL
         */
        public abstract T sendRedirect(String location);

        /**
         * Sets a response header with the given name and value.
         * If the header had already been set, the new value overwrites the
         * previous one.  The <code>containsHeader</code> method can be
         * used to test for the presence of a header before setting its
         * value.
         *
         * @param name  the name of the header
         * @param value the header value  If it contains octet string,
         *              it should be encoded according to RFC 2047
         *              (http://www.ietf.org/rfc/rfc2047.txt)
         * @return the response itself
         * @see #containsHeader
         * @see #addHeader
         */
        public abstract T header(String name, String value);

        /**
         * Sets the status code for this response.  This method is used to
         * set the return status code when there is no error (for example,
         * for the status codes SC_OK or SC_MOVED_TEMPORARILY).  If there
         * is an error, and the caller wishes to invoke an error-page defined
         * in the web application, the <code>sendError</code> method should be used
         * instead.
         * <p> The container clears the buffer and sets the Location header, preserving
         * cookies and other headers.
         *
         * @param sc the status code
         * @return the response itself
         * @see #sendError
         * @see #status(org.osgl.http.H.Status)
         */
        public abstract T status(int sc);

        /**
         * Sets the status for this response.  This method is used to
         * set the return status code when there is no error (for example,
         * for the status OK or MOVED_TEMPORARILY).  If there
         * is an error, and the caller wishes to invoke an error-page defined
         * in the web application, the <code>sendError</code> method should be used
         * instead.
         * <p> The container clears the buffer and sets the Location header, preserving
         * cookies and other headers.
         *
         * @param s the status
         * @return the response itself
         * @see #sendError
         */
        public T status(Status s) {
            status(s.code);
            return (T) this;
        }


        /**
         * Adds a response header with the given name and value.
         * This method allows response headers to have multiple values.
         *
         * @param name  the name of the header
         * @param value the additional header value   If it contains
         *              octet string, it should be encoded
         *              according to RFC 2047
         *              (http://www.ietf.org/rfc/rfc2047.txt)
         * @return this response itself
         * @see #header(String, String)
         */
        public abstract T addHeader(String name, String value);

        /**
         * Write a string to the response
         *
         * @param s the string to write to the response
         * @return this response itself
         */
        public T writeContent(String s) {
            try {
                IO.write(s.getBytes(characterEncoding()), outputStream());
            } catch (UnsupportedEncodingException e) {
                throw E.encodingException(e);
            }
            return (T) this;
        }

        /**
         * Write content to the response
         *
         * @param content the content to write
         * @return the response itself
         */
        public T writeText(String content) {
            _setContentType(Format.txt.toContentType());
            return writeContent(content);
        }

        /**
         * Write content to the response
         *
         * @param content the content to write
         * @return the response itself
         */
        public T writeHtml(String content) {
            _setContentType(Format.html.toContentType());
            return writeContent(content);
        }

        /**
         * Write content to the response
         *
         * @param content the content to write
         * @return the response itself
         */
        public T writeJSON(String content) {
            _setContentType(Format.json.toContentType());
            return writeContent(content);
        }

        /**
         * Calling this method commits the response, meaning the status
         * code and headers will be written to the client
         */
        public abstract void commit();

        /**
         * Return a request instance of the current execution context,
         * For example from a {@link java.lang.ThreadLocal}
         *
         * @return the current request instance
         */
        @SuppressWarnings("unchecked")
        public static <T extends Response> T current() {
            return (T) Current.response();
        }

        /**
         * Set a request instance into the current execution context,
         * for example into a {@link java.lang.ThreadLocal}
         *
         * @param response the request to be set to current execution context
         */
        public static <T extends Response> void current(T response) {
            Current.response(response);
        }

        private enum State {
            NONE,
            STREAM() {
                @Override
                Writer writer(Response resp) {
                    throw new IllegalStateException("writer() already called");
                }
            },
            WRITER() {
                @Override
                OutputStream outputStream(Response resp) {
                    throw new IllegalStateException("outputStream() already called");
                }
            };

            OutputStream outputStream(Response resp) {
                resp.outputStream = resp.createOutputStream();
                resp.state = STREAM;
                return resp.outputStream;
            }

            PrintWriter writer(Response resp) {
                resp.createWriter();
                resp.state = WRITER;
                return resp.writer;
            }
        }

    } // eof Response

    H() {
    }

    /**
     * Clear all current context
     */
    public static void cleanUp() {
        Current.clear();
    }

}<|MERGE_RESOLUTION|>--- conflicted
+++ resolved
@@ -2823,16 +2823,9 @@
      */
     public static abstract class Response<T extends Response> {
 
-<<<<<<< HEAD
         private State state = State.NONE;
         protected volatile OutputStream outputStream;
         protected volatile Writer writer;
-=======
-        private ResponseState state;
-        private volatile OutputStream os;
-        private volatile PrintWriter w;
-        private String ctntType;
->>>>>>> 2758ed6f
 
         /**
          * Returns the class of the implementation. Not to be used
@@ -2880,13 +2873,9 @@
          * @throws java.lang.IllegalStateException          if {@link #outputStream()} is called already
          * @throws org.osgl.exception.UnexpectedIOException if there are output exception
          */
-        public final PrintWriter writer()
+        public final Writer writer()
                 throws IllegalStateException, UnexpectedIOException {
             return state.writer(this);
-        }
-
-        public final boolean writerCreated() {
-            return state == ResponseState.WRITER;
         }
 
         /**
@@ -2967,11 +2956,7 @@
          */
         protected abstract void _setContentType(String type);
 
-<<<<<<< HEAD
         private String contentType;
-
-=======
->>>>>>> 2758ed6f
         /**
          * Sets the content type of the response being sent to
          * the client. The content type may include the type of character
@@ -3293,7 +3278,7 @@
                 return resp.outputStream;
             }
 
-            PrintWriter writer(Response resp) {
+            Writer writer(Response resp) {
                 resp.createWriter();
                 resp.state = WRITER;
                 return resp.writer;
